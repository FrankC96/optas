import os
import warnings
import functools

import casadi as cs

# https://wiki.ros.org/xacro
import xacro

# https://pypi.org/project/urdf-parser-py
from urdf_parser_py.urdf import URDF, Joint, Link, Pose

from .spatialmath import *


def listify_output(fun):
    @functools.wraps(fun)
    def listify(*args, **kwargs):
        args = list(args)  # makes concatenation easier later

        # Handle cases where a list is required
        output = None
        if len(args) > 1:
            q = args[2]  # joint states are always given at index 2

            # Check if q is a trajectory
            if q.shape[1] > 1:
                # Convert output to list
                output = []
                for i in range(q.shape[1]):
                    args_ = [args[0], args[1], q[:, i]] + args[3:]
                    output.append(fun(*args_, **kwargs))

                # Merge list when elements are vectors
                if output[0].shape[1] == 1:
                    output = cs.horzcat(*output)

        # When list wasn't required (i.e. output is still None), just evaluate function
        if output is None:
            output = fun(*args, **kwargs)

        return output

    return listify


def deprecation_warning(name_to):
    def decorator(function):
        def wrapper(*args, **kwargs):
            name_from = function.__name__
            warn = f"'{name_from}' will be deprecated, please use '{name_to}' instead"
            msg = "\033[93m" + warn + "\033[0m"  # add
            warnings.warn(msg, DeprecationWarning, stacklevel=2)
            self_ = args[0]
            new_function = getattr(self_, name_to)
            while hasattr(new_function, "__wrapped__"):
                new_function = new_function.__wrapped__

            args_use = list(args)
            if function.__name__.endswith("_function"):
                args_use = args_use[1:]

            return new_function(*args_use, **kwargs)

        return wrapper

    return decorator


class Model:

    """

    Model base class

    """

<<<<<<< HEAD
    def __init__(self, name, dim, time_derivs, symbol_state, symbol_param, dlim, T, param_joints):
=======

    def __init__(self, name, dim, time_derivs, symbol_state, symbol_param, dlim, T):
>>>>>>> f0e3687a
        """
        name (str):
            Name of model.

        dim (int):
            Model dimension (for robots this is ndof).

        time_derivs (list[int]):
            Time derivatives required for model, 0 means not time derivative, 1 means first derivative wrt to time is required, etc.

        symbol_state (str):
            A short symbol to represent the model state.

        symbol_param (str):
            A short symbol to represent the model parameters.

        dlim (dict[ int, tuple[list[float]] ]):
            limits on each time derivative, index should correspond to a time derivative (i.e. 0, 1, ...) and the value should be a tuple of two lists containing the lower and upper bounds        .

        T (int)
            Optionally use this to override the number of time-steps given in the OptimizationBuilder constructor.

        param_joints (list[int]):
            joints to be recorded as parameterizable instead of optimizable

        """
        self.name = name
        self.dim = dim
        self.time_derivs = time_derivs
        self.symbol_state = symbol_state
        self.symbol_param = symbol_param
        self.dlim = dlim
        self.T = T
        self.param_joints = param_joints

    def get_name(self):
        """Return the name of the model."""
        return self.name

    def state_name(self, time_deriv):
        """Return the state name.

        Syntax
        ------

        state_name = model.state_name(time_deriv)

        Parameters
        ----------

        time_deriv (int)
            The time-deriviative required (i.e. position is 0, velocity is 1, etc.)

        Returns
        -------

        state_name (string)
            The state name in the form {name}/{d}{symbol_state}, where "name" is the model name, d is a string given by 'd'*time_deriv, and symbol_state is the symbol for the model state.

        """
        assert time_deriv in self.time_derivs, f"Given time derivative {time_deriv=} is not recognized, only allowed {self.time_derivs}"
        return self.name + '/' + 'd'*time_deriv + self.symbol_state


    def parameter_name(self, time_deriv):
        """Return the parameter name.

        Syntax
        ------

        parameter_name = model.parameter_name(time_deriv)

        Parameters
        ----------

        time_deriv (int)
            The time-deriviative required (i.e. position is 0, velocity is 1, etc.)

        Returns
        -------

        parameter_name (string)
            The parameter name in the form {name}/{d}{symbol_param}, where "name" is the model name, d is a string given by 'd'*time_deriv, and symbol_param is the symbol for the model parameters.

        """
<<<<<<< HEAD
        assert (
            time_deriv in self.time_derivs
        ), f"Given time derivative {time_deriv=} is not recognized, only allowed {self.time_derivs}"
=======
        assert time_deriv in self.time_derivs, f"Given time derivative {time_deriv=} is not recognized, only allowed {self.time_derivs}"
>>>>>>> f0e3687a
        return self.name + '/' + 'd'*time_deriv + self.symbol_param


    def get_limits(self, time_deriv):
        """Return the model limits.

        Syntax
        ------

        lower, upper = model.get_limits(time_deriv)

        Parameters
        ----------

        time_deriv (int)
            The time-deriviative required (i.e. position is 0, velocity is 1, etc.)

        Returns
        -------

        lower/upper (casadi.DM)
            The model lower/upper limits.

        """
        assert (
            time_deriv in self.time_derivs
        ), f"Given time derivative {time_deriv=} is not recognized, only allowed {self.time_derivs}"
        assert (
            time_deriv in self.dlim.keys()
        ), f"Limit for time derivative {time_deriv=} has not been given"
        return self.dlim[time_deriv]

    def in_limit(self, x, time_deriv):
        """True when x is within limits for a given time derivative, False otherwise. The return type uses CasADi, so this can be used in the formulation."""
        lo, up = self.get_limits(time_deriv)
        return cs.logic_all(cs.logical_and(lo <= x, x <= up))


class TaskModel(Model):


    def __init__(self, name, dim, time_derivs=[0], symbol_state='x', symbol_param='p', dlim={}, T=None):
        super().__init__(name, dim, time_derivs, symbol_state, symbol_param, dlim, T)


class JointTypeNotSupported(NotImplementedError):
    def __init__(self, joint_type):
        msg = f"{joint_type} joints are currently not supported\n"
        msg += "if you require this joint type please raise an issue at "
        msg += "https://github.com/cmower/optas/issues"
        super().__init__(msg)


class RobotModel(Model):
    def __init__(
        self,
        urdf_filename=None,
        urdf_string=None,
        xacro_filename=None,
        name=None,
        time_derivs=[0],
        qddlim=None,
        T=None,
        param_joints=[],
    ):


<<<<<<< HEAD
=======
    def __init__(self, urdf_filename=None, urdf_string=None, xacro_filename=None, name=None, time_derivs=[0], qddlim=None, T=None, param_joints=[]):

>>>>>>> f0e3687a
        # If xacro is passed then convert to urdf string
        self._xacro_filename = xacro_filename
        if xacro_filename is not None:
            urdf_string = xacro.process(xacro_filename)

        # Load URDF
        self._urdf = None
        self._urdf_filename = None
        self._urdf_string = None
        if urdf_filename is not None:
            self._urdf_filename = urdf_filename
            self._urdf = URDF.from_xml_file(urdf_filename)
        if urdf_string is not None:
            self._urdf = URDF.from_xml_string(urdf_string)
        assert (
            self._urdf is not None
        ), "You need to supply a urdf, either through filename or as a string"

        # Setup joint limits, joint position/velocity limits
        self.param_joints = param_joints
        dlim = {
<<<<<<< HEAD
            0: (self.lower_actuated_joint_limits, self.upper_actuated_joint_limits),
            1: (
                -self.velocity_actuated_joint_limits,
                self.velocity_actuated_joint_limits,
            ),
=======
            0: (self.lower_optimized_joint_limits, self.upper_optimized_joint_limits),
            1: (-self.velocity_optimized_joint_limits, self.velocity_optimized_joint_limits),
>>>>>>> f0e3687a
        }

        # Handle potential acceleration limit
        if qddlim:
            qddlim = vec(qddlim)
            if qddlim.shape[0] == 1:
                qddlim = qddlim * cs.DM.ones(self.ndof)
            assert (
                qddlim.shape[0] == self.ndof
            ), f"expected ddlim to have {self.ndof} elements"
            dlim[2] = -qddlim, qddlim

        # If user did not supply name for the model then use the one in the URDF
        if name is None:
            name = self._urdf.name

        super().__init__(name, self.ndof, time_derivs, 'q', 'P', dlim, T)

    def get_urdf(self):
        return self._urdf

    def get_urdf_dirname(self):
        if self._urdf_filename is not None:
            return os.path.dirname(self._urdf_filename)
        elif self._xacro_filename is not None:
            return os.path.dirname(self._xacro_filename)

    @property
    def joint_names(self):
        return [jnt.name for jnt in self._urdf.joints]

    @property
    def link_names(self):
        return [lnk.name for lnk in self._urdf.links]

    @property
    def actuated_joint_names(self):
        return [jnt.name for jnt in self._urdf.joints if jnt.type != "fixed"]

    @property
    def parameter_joint_names(self):
        return [joint for joint in self.actuated_joint_names if joint in self.param_joints]
    
    @property
    def parameter_joint_indexes(self):
        return [self._get_actuated_joint_index(joint) for joint in self.parameter_joint_names]

    @property
    def optimized_joint_names(self):
        return [joint for joint in self.actuated_joint_names if joint not in self.parameter_joint_names]

    @property
    def optimized_joint_indexes(self):
        return [self._get_actuated_joint_index(joint) for joint in self.optimized_joint_names]

    @property
    def param_joint_names(self):
        return [joint for joint in self.actuated_joint_names if joint in self.param_joints]
    
    @property
    def param_joint_indexes(self):
        return [self._get_actuated_joint_index(joint) for joint in self.param_joint_names]

    @property
    def opt_joint_names(self):
        return [joint for joint in self.actuated_joint_names if joint not in self.param_joint_names]

    @property
    def opt_joint_indexes(self):
        return [self._get_actuated_joint_index(joint) for joint in self.opt_joint_names]

    @property
    def parameter_joint_names(self):
        return [joint for joint in self.actuated_joint_names if joint in self.param_joints]
    
    @property
    def parameter_joint_indexes(self):
        return [self._get_actuated_joint_index(joint) for joint in self.parameter_joint_names]

    @property
    def optimized_joint_names(self):
        return [joint for joint in self.actuated_joint_names if joint not in self.parameter_joint_names]

    @property
    def optimized_joint_indexes(self):
        return [self._get_actuated_joint_index(joint) for joint in self.optimized_joint_names]

    @property
    def parameter_joint_names(self):
        return [joint for joint in self.actuated_joint_names if joint in self.param_joints]
    
    @property
    def parameter_joint_indexes(self):
        return [self._get_actuated_joint_index(joint) for joint in self.parameter_joint_names]

    @property
    def optimized_joint_names(self):
        return [joint for joint in self.actuated_joint_names if joint not in self.parameter_joint_names]

    @property
    def optimized_joint_indexes(self):
        return [self._get_actuated_joint_index(joint) for joint in self.optimized_joint_names]

    @property
    def ndof(self):
        """Number of degrees of freedom."""
        return len(self.actuated_joint_names)

    def get_joint_lower_limit(self, joint):
        if joint.limit is None:
            return -1e9
        return joint.limit.lower

    def get_joint_upper_limit(self, joint):
        if joint.limit is None:
            return 1e9
        return joint.limit.upper

    @property
    def lower_actuated_joint_limits(self):
        return cs.DM(
            [
                self.get_joint_lower_limit(jnt)
                for jnt in self._urdf.joints
                if jnt.type != "fixed"
            ]
        )

    @property
    def upper_actuated_joint_limits(self):
        return cs.DM(
            [
                self.get_joint_upper_limit(jnt)
                for jnt in self._urdf.joints
                if jnt.type != "fixed"
            ]
        )

    def get_velocity_joint_limit(self, joint):
        if joint.limit is None:
            return 1e9
        return joint.limit.velocity

    @property
    def velocity_actuated_joint_limits(self):
        return cs.DM(
            [
                self.get_velocity_joint_limit(jnt)
                for jnt in self._urdf.joints
                if jnt.type != "fixed"
            ]
        )

    @property
    def lower_optimized_joint_limits(self):
        return cs.DM([jnt.limit.lower for jnt in self._urdf.joints if jnt.name in self.optimized_joint_names])

    @property
    def upper_optimized_joint_limits(self):
        return cs.DM([jnt.limit.upper for jnt in self._urdf.joints if jnt.name in self.optimized_joint_names])

    @property
    def velocity_optimized_joint_limits(self):
        return cs.DM([jnt.limit.velocity for jnt in self._urdf.joints if jnt.name in self.optimized_joint_names])

    @property
    def lower_optimized_joint_limits(self):
        return cs.DM([jnt.limit.lower for jnt in self._urdf.joints if jnt.name in self.optimized_joint_names])

    @property
    def upper_optimized_joint_limits(self):
        return cs.DM([jnt.limit.upper for jnt in self._urdf.joints if jnt.name in self.optimized_joint_names])

    @property
    def velocity_optimized_joint_limits(self):
        return cs.DM([jnt.limit.velocity for jnt in self._urdf.joints if jnt.name in self.optimized_joint_names])

    @property
    def lower_optimized_joint_limits(self):
        return cs.DM([jnt.limit.lower for jnt in self._urdf.joints if jnt.name in self.optimized_joint_names])

    @property
    def upper_optimized_joint_limits(self):
        return cs.DM([jnt.limit.upper for jnt in self._urdf.joints if jnt.name in self.optimized_joint_names])

    @property
    def velocity_optimized_joint_limits(self):
        return cs.DM([jnt.limit.velocity for jnt in self._urdf.joints if jnt.name in self.optimized_joint_names])

    def add_base_frame(self, base_link, xyz=None, rpy=None, joint_name=None):
        """Add new base frame, note this changes the root link."""

        parent_link = base_link
        child_link = self._urdf.get_root()  # i.e. current root

        if xyz is None:
            xyz = [0.0] * 3

        if rpy is None:
            rpy = [0.0] * 3

        if not isinstance(joint_name, str):
            joint_name = parent_link + "_and_" + child_link + "_joint"

        self._urdf.add_link(Link(name=parent_link))

        joint = Joint(
            name=joint_name,
            parent=parent_link,
            child=child_link,
            joint_type="fixed",
            origin=Pose(xyz=xyz, rpy=rpy),
        )
        self._urdf.add_joint(joint)

    def add_fixed_link(self, link, parent_link, xyz=None, rpy=None, joint_name=None):
        """Add a fixed link"""

        assert link not in self.link_names, f"'{link}' already exists"
        assert (
            parent_link in self.link_names
        ), f"{parent_link=}, does not appear in link names"

        child_link = link

        if xyz is None:
            xyz = [0.0] * 3

        if rpy is None:
            rpy = [0.0] * 3

        if not isinstance(joint_name, str):
            joint_name = parent_link + "_and_" + child_link + "_joint"

        self._urdf.add_link(Link(name=child_link))

        origin = Pose(xyz=xyz, rpy=rpy)
        self._urdf.add_joint(
            Joint(
                name=joint_name,
                parent=parent_link,
                child=child_link,
                joint_type="fixed",
                origin=origin,
            )
        )

    def get_root_link(self):
        """Return the root link"""
        return self._urdf.get_root()

    @staticmethod
    def get_link_visual_origin(link):
        xyz, rpy = cs.DM.zeros(3), cs.DM.zeros(3)
        if link.visual is not None:
            if link.visual.origin is not None:
                origin = link.visual.origin
                xyz, rpy = cs.DM(origin.xyz), cs.DM(origin.rpy)
        return xyz, rpy

    @staticmethod
    def get_joint_origin(joint):
        """Get the origin for the joint"""
        xyz, rpy = cs.DM.zeros(3), cs.DM.zeros(3)
        if joint.origin is not None:
            xyz, rpy = cs.DM(joint.origin.xyz), cs.DM(joint.origin.rpy)
        return xyz, rpy

    @staticmethod
    def get_joint_axis(joint):
        """Get the axis of joint, the axis is normalized for revolute/continuous joints"""
        axis = cs.DM(joint.axis) if joint.axis is not None else cs.DM([1.0, 0.0, 0.0])
        return unit(axis)

    def _get_actuated_joint_index(self, joint_name):
        return self.actuated_joint_names.index(joint_name)

    def get_random_joint_positions(
        self, n=1, xlim=None, ylim=None, zlim=None, base_link=None
    ):
        """Return a random array with joint positions within the actuator limits."""
        lo = self.lower_actuated_joint_limits.toarray()
        hi = self.upper_actuated_joint_limits.toarray()

        pos = None
        if isinstance(base_link, str):
            pos = {
                self.get_link_position_function(link, base_link)
                for link in self.link_names
            }

        def _in_limit(q):
            if pos is not None:
                for p in pos.values():
                    pp = p(q)
                    if xlim is not None:
                        if not (xlim[0] <= pp[0] <= xlim[1]):
                            return False
                    if ylim is not None:
                        if not (ylim[0] <= pp[1] <= ylim[1]):
                            return False
                    if zlim is not None:
                        if not (zlim[0] <= pp[2] <= zlim[1]):
                            return False
            return True

        def randq():
            qr = cs.vec(cs.np.random.uniform(lo, hi))
            while not _in_limit(qr):
                qr = cs.vec(cs.np.random.uniform(lo, hi))
            return qr

        return cs.horzcat(*[randq() for _ in range(n)])

    def get_random_pose_in_global_link(self, link):
        """Returns a random end-effector pose within the robot limits defined in the global link frame."""
        q = self.get_random_joint_positions()
        return self.get_global_link_transform(link, q)

    def _make_function(self, label, link, method, n=1, base_link=None):
        q = cs.SX.sym("q", self.ndof)
        args = (link, q)
        kwargs = {}
        if base_link is not None:
            kwargs["base_link"] = base_link
        out = method(*args, **kwargs)
        F = cs.Function(label, [q], [out])

        if n > 1 and out.shape[1] == 1:
            F = F.map(n)

        elif n > 1 and out.shape[1] > 1:

            class ListFunction:
                def __init__(self, F, n):
                    self.F = F
                    self.n = n

                @arrayify_args
                def __call__(self, Q):
                    assert (
                        Q.shape[1] == self.n
                    ), f"expected input to have shape {self.ndof}-by-{n}, got {Q.shape[0]}-by-{Q.shape[1]}"
                    return [self.F(q) for q in cs.horzsplit(Q)]

                def size_in(self, i):
                    return self.F.size_in(i)

                def size_out(self, i):
                    return self.F.size_out(i)

                def size1_in(self, i):
                    return self.F.size1_in(i)

                def size1_out(self, i):
                    return self.F.size1_out(i)

                def size2_in(self, i):
                    return self.F.size2_in(i)

                def size2_out(self, i):
                    return self.F.size2_out(i)

                def numel_in(self):
                    return self.F.numel_in()

                def numel_out(self):
                    return self.F.numel_out()

            F = ListFunction(F, n)

        return F

    @arrayify_args
    @listify_output
    def get_global_link_transform(self, link, q):
        """Get the link transform in the global frame for a given joint state q"""

        # Setup
        assert (
            link in self._urdf.link_map.keys()
        ), f"given link '{link}' does not appear in URDF"
        root = self._urdf.get_root()
        T = I4()
        if link == root:
            return T

        # Iterate over joints in chain
        for joint_name in self._urdf.get_chain(root, link, links=False):
            joint = self._urdf.joint_map[joint_name]
            xyz, rpy = self.get_joint_origin(joint)

            if joint.type == "fixed":
                T = T @ rt2tr(rpy2r(rpy), xyz)
                continue

            joint_index = self._get_actuated_joint_index(joint.name)
            qi = q[joint_index]

            T = T @ rt2tr(rpy2r(rpy), xyz)

            if joint.type in {"revolute", "continuous"}:
                T = T @ r2t(angvec2r(qi, self.get_joint_axis(joint)))

            elif joint.type == "prismatic":
                T = T @ rt2tr(I3(), qi * self.get_joint_axis(joint))

            else:
                raise JointTypeNotSupported(joint.type)

        return T

    def get_global_link_transform_function(self, link, n=1):
        """Get the function which computes the link transform in the global frame"""
        return self._make_function("T", link, self.get_global_link_transform, n=n)

    @arrayify_args
    @listify_output
    def get_link_transform(self, link, q, base_link):
        """Get the link transform in a given base frame."""
        T_L_W = self.get_global_link_transform(link, q)
        T_B_W = self.get_global_link_transform(base_link, q)
        return T_L_W @ invt(T_B_W)

    def get_link_transform_function(self, link, base_link, n=1):
        """Get the function that computes the transform in a given base frame"""
        return self._make_function(
            "T", link, self.get_link_transform, base_link=base_link, n=n
        )

    @arrayify_args
    @listify_output
    def get_global_link_position(self, link, q):
        """Get the link position in the global frame for a given joint state q"""
        return transl(self.get_global_link_transform(link, q))

    def get_global_link_position_function(self, link, n=1):
        """Get the function that computes the global position of a given link"""
        return self._make_function("p", link, self.get_global_link_position, n=n)

    @arrayify_args
    @listify_output
    def get_link_position(self, link, q, base_link):
        """Get the link position in a given base frame"""
        return transl(self.get_link_transform(link, q, base_link))

    def get_link_position_function(self, link, base_link, n=1):
        """Get the function that computes the position of a link in a given base frame."""
        return self._make_function(
            "p", link, self.get_link_position, n=n, base_link=base_link
        )

    @arrayify_args
    @listify_output
    def get_global_link_rotation(self, link, q):
        """Get the link rotation in the global frame for a given joint state q"""
        return t2r(self.get_global_link_transform(link, q))

    def get_global_link_rotation_function(self, link, n=1):
        """Get the function that computes a rotation matrix in the global link"""
        return self._make_function("R", link, self.get_global_link_rotation, n=n)

    @arrayify_args
    @listify_output
    def get_link_rotation(self, link, q, base_link):
        """Get the rotation matrix for a link in a given base frame"""
        return t2r(self.get_link_transform(link, q, base_link))

    def get_link_rotation_function(self, link, base_link, n=1):
        """Get the function that computes the rotation matrix for a link in a given base frame."""
        return self._make_function(
            "R", link, self.get_link_rotation, base_link=base_link, n=n
        )

    @arrayify_args
    @listify_output
    def get_global_link_quaternion(self, link, q):
        """Get a quaternion in the global frame."""

        # Setup
        assert link in self._urdf.link_map.keys(), "given link does not appear in URDF"
        root = self._urdf.get_root()
        quat = Quaternion(0.0, 0.0, 0.0, 1.0)
        if link == root:
            return quat.getquat()

        # Iterate over joints in chain
        for joint_name in self._urdf.get_chain(root, link, links=False):
            joint = self._urdf.joint_map[joint_name]
            xyz, rpy = self.get_joint_origin(joint)

            if joint.type == "fixed":
                quat = Quaternion.fromrpy(rpy) * quat
                continue

            joint_index = self._get_actuated_joint_index(joint.name)
            qi = q[joint_index]

            quat = Quaternion.fromrpy(rpy) * quat
            if joint.type in {"revolute", "continuous"}:
                quat = Quaternion.fromangvec(qi, self.get_joint_axis(joint)) * quat

            elif joint.type == "prismatic":
                pass

            else:
                raise JointTypeNotSupported(joint.type)

        return quat.getquat()

    def get_global_link_quaternion_function(self, link, n=1):
        """Get the function that computes a quaternion in the global frame."""
        return self._make_function("quat", link, self.get_global_link_quaternion, n=n)

    @arrayify_args
    @listify_output
    def get_link_quaternion(self, link, q, base_link):
        """Get the quaternion defined in a given base frame."""
        quat_L_W = Quaternion(self.get_global_link_quaternion(link, q))
        quat_B_W = Quaternion(self.get_global_link_quaternion(base_link, q))
        return (quat_L_W * quat_B_W.inv()).getquat()

    def get_link_quaternion_function(self, link, base_link, n=1):
        """Get the function that computes a quaternion defined in a given base frame."""
        return self._make_function(
            "quat", link, self.get_link_quaternion, n=n, base_link=base_link
        )

    @arrayify_args
    @listify_output
    def get_global_link_rpy(self, link, q):
        """Get the Roll-Pitch-Yaw angles in the global frame."""
        return Quaternion(self.get_global_link_quaternion(link, q)).getrpy()

    def get_global_link_rpy_function(self, link, n=1):
        """Get the function that computes the Roll-Pitch-Yaw angles in the global frame."""
        return self._make_function("quat", link, self.get_global_link_rpy, n=n)

    @arrayify_args
    @listify_output
    def get_link_rpy(self, link, q, base_link):
        """Get the the Roll-Pitch-Yaw angles defined in a given base frame."""
        return Quaternion(self.get_link_quaternion(link, q, base_link)).getrpy()

    def get_link_rpy_function(self, link, base_link, n=1):
        """Get the function that computes the Roll-Pitch-Yaw angles defined in a given base frame."""
        return self._make_function(
            "quat", link, self.get_link_rpy, n=n, base_link=base_link
        )

    @deprecation_warning("get_global_link_geometric_jacobian")
    def get_global_geometric_jacobian(self, link, q):
        pass

    @arrayify_args
    @listify_output
    def get_global_link_geometric_jacobian(self, link, q):
        """Compute the geometric Jacobian matrix in the global frame."""

        e = self.get_global_link_position(link, q)

        w = cs.DM.zeros(3)
        pdot = cs.DM.zeros(3)

        joint_index_order = []
        jacobian_columns = []

        past_in_chain = False

        for joint in self._urdf.joints:
            if joint.type == "fixed":
                continue

            if joint.child == link:
                past_in_chain = True

            joint_index = self._get_actuated_joint_index(joint.name)
            joint_index_order.append(joint_index)
            qi = q[joint_index]

            if past_in_chain:
                jcol = cs.DM.zeros(6)
                jacobian_columns.append(jcol)

            elif joint.type in {"revolute", "continuous"}:
                axis = self.get_joint_axis(joint)
                R = self.get_global_link_rotation(joint.child, q)
                R = R @ angvec2r(qi, axis)
                p = self.get_global_link_position(joint.child, q)

                z = R @ axis
                pdot = cs.cross(z, e - p)

                jcol = cs.vertcat(pdot, z)
                jacobian_columns.append(jcol)

            elif joint.type == "prismatic":
                axis = self.get_joint_axis(joint)
                R = self.get_global_link_rotation(joint.child, q)
                z = R @ axis
                jcol = cs.vertcat(z, cs.DM.zeros(3))
                jacobian_columns.append(jcol)

            else:
                raise JointTypeNotSupported(joint.type)

        # Sort columns of jacobian
        jacobian_columns_ordered = [jacobian_columns[idx] for idx in joint_index_order]

        # Build jacoian array
        J = jacobian_columns_ordered.pop(0)
        while jacobian_columns_ordered:
            J = cs.horzcat(J, jacobian_columns_ordered.pop(0))

        return J

    @deprecation_warning("get_global_link_geometric_jacobian_function")
    def get_global_geometric_jacobian_function(self, link, n=1):
        pass

    def get_global_link_geometric_jacobian_function(self, link, n=1):
        """Get the function that computes the geometric jacobian in the global frame."""
        return self._make_function(
            "J", link, self.get_global_link_geometric_jacobian, n=n
        )

    @deprecation_warning("get_global_link_analytical_jacobian")
    def get_global_analytical_jacobian(self, link, q):
        pass

    @arrayify_args
    @listify_output
    def get_global_link_analytical_jacobian(self, link, q):
        """Compute the analytical Jacobian matrix in the global frame."""
        return cs.vertcat(
            self.get_global_link_linear_jacobian(link, q),
            self.get_global_link_angular_analytical_jacobian(link, q),
        )

    @deprecation_warning("get_global_link_analytical_jacobian_function")
    def get_global_analytical_jacobian_function(self, link):
        pass

    def get_global_link_analytical_jacobian_function(self, link):
        """Get the function that computes the analytical jacobian in the global frame."""
        return self._make_function(
            "J_a", link, self.get_global_link_analytical_jacobian
        )

    @deprecation_warning("get_link_geometric_jacobian")
    def get_geometric_jacobian(self):
        pass

    @arrayify_args
    @listify_output
    def get_link_geometric_jacobian(self, link, q, base_link):
        """Get the geometric jacobian in a given base link."""

        J = self.get_global_link_geometric_jacobian(link, q)

        # Transform jacobian to given base link
        R = self.get_global_link_rotation(base_link, q).T
        O = cs.DM.zeros(3, 3)
        K = cs.vertcat(
            cs.horzcat(R, O),
            cs.horzcat(O, R),
        )
        J = K @ J

        return J

    @deprecation_warning("get_link_geometric_jacobian_function")
    def get_geometric_jacobian_function(self, link, base_link, n=1):
        pass

    def get_link_geometric_jacobian_function(self, link, base_link, n=1):
        """Get the function that computes the geometric jacobian in a given base frame"""
        return self._make_function(
            "J", link, self.get_link_geometric_jacobian, base_link=base_link, n=n
        )

    @deprecation_warning("get_link_analytical_jacobian")
    def get_analytical_jacobian(self):
        pass

    @arrayify_args
    @listify_output
    def get_link_analytical_jacobian(self, link, q, base_link):
        """Compute the analytical Jacobian matrix in a given base link."""
        return cs.vertcat(
            self.get_link_linear_jacobian(link, q, base_link),
            self.get_link_angular_analytical_jacobian(link, q, base_link),
        )

    @deprecation_warning("get_link_analytical_jacobian_function")
    def get_analytical_jacobian_function(self, link, base_link):
        pass

    def get_link_analytical_jacobian_function(self, link, base_link):
        """Get the function that computes the analytical jacobian in a given base frame."""
        return self._make_function(
            "J_a", link, self.get_link_analytical_jacobian, base_link=base_link
        )

    @deprecation_warning("get_global_link_linear_jacobian")
    def get_global_linear_jacobian(self, link, q):
        pass

    @arrayify_args
    @listify_output
    def get_global_link_linear_jacobian(self, link, q):
        """Compute the linear part of the geometric jacobian in the global frame."""
        J = self.get_global_link_geometric_jacobian(link, q)
        return J[:3, :]

    @deprecation_warning("get_global_link_linear_jacobian_function")
    def get_global_linear_jacobian_function(self, link, n=1):
        pass

    def get_global_link_linear_jacobian_function(self, link, n=1):
        """Get the function that computes the linear part of the geometric jacobian in the global frame."""
        return self._make_function(
            "Jl", link, self.get_global_link_linear_jacobian, n=n
        )

    @deprecation_warning("get_link_linear_jacobian")
    def get_linear_jacobian(self, link, q, base_link):
        pass

    @arrayify_args
    @listify_output
    def get_link_linear_jacobian(self, link, q, base_link):
        """Get the linear part of the geometric jacobian in a given base frame."""
        J = self.get_link_geometric_jacobian(link, q, base_link)
        return J[:3, :]

    @deprecation_warning("get_link_linear_jacobian_function")
    def get_linear_jacobian_function(self, link, base_link, n=1):
        pass

    def get_link_linear_jacobian_function(self, link, base_link, n=1):
        """Get the function that computes the linear part of the geometric jacobian in a given base frame."""
        return self._make_function(
            "Jl", link, self.get_link_linear_jacobian, base_link=base_link, n=n
        )

    @deprecation_warning("get_global_link_angular_geometric_jacobian")
    def get_global_angular_geometric_jacobian(self, link, q):
        pass

    @arrayify_args
    @listify_output
    def get_global_link_angular_geometric_jacobian(self, link, q):
        """Compute the angular part of the geometric jacobian in the global frame."""
        J = self.get_global_link_geometric_jacobian(link, q)
        return J[3:, :]

    @deprecation_warning("get_global_link_angular_geometric_jacobian_function")
    def get_global_angular_geometric_jacobian_function(self, link, n=1):
        pass

    def get_global_link_angular_geometric_jacobian_function(self, link, n=1):
        """Get the function that computes the angular part of the geometric jacobian in the global frame."""
        return self._make_function(
            "Ja", link, self.get_global_link_angular_geometric_jacobian, n=n
        )

    @deprecation_warning("get_global_link_angular_analytical_jacobian")
    def get_global_angular_analytical_jacobian(self, link, q):
        pass

    @arrayify_args
    @listify_output
    def get_global_link_angular_analytical_jacobian(self, link, q):
        """Compute the angular part of the analytical Jacobian matrix in the global frame."""
        return self.get_link_angular_analytical_jacobian(link, q, self.get_root_link())

    @deprecation_warning("get_global_link_angular_analytical_jacobian_function")
    def get_global_angular_analytical_jacobian_function(self, link):
        pass

    def get_global_link_angular_analytical_jacobian_function(self, link):
        """Get the function that computes the angular part of the analytical jacobian in the global frame."""
        return self._make_function(
            "Ja", link, self.get_global_link_angular_analytical_jacobian
        )

    @deprecation_warning("get_link_angular_geometric_jacobian")
    def get_angular_geometric_jacobian(self, link, q, base_link):
        pass

    @arrayify_args
    @listify_output
    def get_link_angular_geometric_jacobian(self, link, q, base_link):
        """Get the angular part of the geometric jacobian in a given base frame."""
        J = self.get_link_geometric_jacobian(link, q, base_link)
        return J[3:, :]

    @deprecation_warning("get_link_angular_geometric_jacobian_function")
    def get_angular_geometric_jacobian_function(self, link, base_link, n=1):
        pass

    def get_link_angular_geometric_jacobian_function(self, link, base_link, n=1):
        """Get the function that computes the angular part of the geometric jacobian in a given base frame."""
        return self._make_function(
            "Ja",
            link,
            self.get_link_angular_geometric_jacobian,
            base_link=base_link,
            n=n,
        )

    @deprecation_warning("get_link_angular_analytical_jacobian")
    def get_angular_analytical_jacobian(self, link, q, base_link):
        pass

    @arrayify_args
    @listify_output
    def get_link_angular_analytical_jacobian(self, link, q, base_link):
        """Compute the angular part of the analytical Jacobian matrix in a given base frame."""

        # Compute rpy derivative Ja
        q_sym = cs.SX.sym("q_sym", self.ndof)
        rpy = self.get_link_rpy(link, q_sym, base_link)
        Ja = cs.jacobian(rpy, q_sym)

        # Functionize Ja
        Ja = cs.Function("Ja", [q_sym], [Ja])

        return Ja(q)

    @deprecation_warning("get_link_angular_analytical_jacobian_function")
    def get_angular_analytical_jacobian_function(self, link, base_link):
        pass

    def get_link_angular_analytical_jacobian_function(self, link, base_link):
        """Get the function that computes the angular part of the analytical jacobian in a given base frame."""
        return self._make_function(
            "Ja", link, self.get_link_angular_analytical_jacobian, base_link=base_link
        )

    @arrayify_args
    @listify_output
    def get_link_axis_jacobian(self, link, q, axis, base_link):
        q_sym = cs.SX.sym("q_sym", self.ndof)
        Tf = self.get_link_transform(link, q, base_link)

        axis2index = {"x": 0, "y": 1, "z": 2}
        if isinstance(axis, str):
            assert axis in axis2index, "axis must be either 'x', 'y', 'z' or a 3-array"
            index = axis2index[axis]
            vector = Tf[:3, index]

        elif isinstance(axis, (cs.DM, cs.SX)):
            a = axis / cs.norm_fro(axis)  # normalize

            x = Tf[:3, 0]
            y = Tf[:3, 1]
            z = Tf[:3, 2]

            vector = a[0] * x + a[1] * y + a[2] * z

        else:
            raise ValueError(f"did not recognize input for axis: {axis}")

        # Compute jacobian
        Jv = cs.jacobian(vector, q_sym)

        # Functionize
        J = cs.Function("Ja", [q_sym], [Jv])

        return J(q)

    def get_link_axis_jacobian_function(self, link, axis, base_link, n=1):
        return self._make_function(
            "Ja", link, self.get_link_axis_jacobian, n=n, base_link=base_link
        )

    @arrayify_args
    @listify_output
    def get_global_link_axis_jacobian(self, link, q, axis):
        return self.get_link_axis_jacobian(link, q, axis, self.get_root_link())

    def get_global_link_axis_jacobian_function(self, link, axis, n=1):
        return self._make_function("Ja", link, self.get_global_link_axis_jacobian, n=n)

    def _manipulability(self, J):
        """Computes the manipulability given a jacobian array."""
        return cs.sqrt(cs.det(J @ J.T))

    @deprecation_warning("get_global_link_manipulability")
    def get_global_manipulability(self, link, q):
        pass

    @arrayify_args
    @listify_output
    def get_global_link_manipulability(self, link, q):
        """Get the manipulability measure in the global frame"""
        J = self.get_global_link_geometric_jacobian(link, q)
        return self._manipulability(J)

    @deprecation_warning("get_global_link_manipulability_function")
    def get_global_manipulability_function(self, link, n=1):
        pass

    def get_global_link_manipulability_function(self, link, n=1):
        """Get the function that computes the manipulability measure in the global frame."""
        return self._make_function("m", link, self.get_global_link_manipulability, n=n)

    @deprecation_warning("get_link_manipulability")
    def get_manipulability(self, link, q, base_link):
        pass

    @arrayify_args
    @listify_output
    def get_link_manipulability(self, link, q, base_link):
        """Get the manipulability measure in a given base frame"""
        J = self.get_link_geometric_jacobian(link, q, base_link)
        return self._manipulability(J)

    @deprecation_warning("get_link_manipulability_function")
    def get_manipulability_function(self, link, base_link, n=1):
        pass

    def get_link_manipulability_function(self, link, base_link, n=1):
        """Get the function that computes the manipulability measure in a given base frame"""
        return self._make_function(
            "m", link, self.get_link_manipulability, n=n, base_link=base_link
        )

    @deprecation_warning("get_global_link_linear_manipulability")
    def get_global_linear_manipulability(self, link, q):
        pass

    @arrayify_args
    @listify_output
    def get_global_link_linear_manipulability(self, link, q):
        """Get the manipulability measure for the linear dimensions in the global frame."""
        Jl = self.get_global_link_linear_jacobian(link, q)
        return self._manipulability(Jl)

    @deprecation_warning("get_global_link_linear_manipulability_function")
    def get_global_linear_manipulability_function(self, link, n=1):
        pass

    def get_global_link_linear_manipulability_function(self, link, n=1):
        """Get the function that computes the manipulability measrure for the linear dimension in the global frame."""
        return self._make_function(
            "ml", link, self.get_global_link_linear_manipulability, n=n
        )

    @deprecation_warning("get_link_linear_manipulability")
    def get_linear_manipulability(self, link, q, base_link):
        pass

    @arrayify_args
    @listify_output
    def get_link_linear_manipulability(self, link, q, base_link):
        """Get the linear part of the manipulability measure in a given base frame"""
        Jl = self.get_link_linear_jacobian(link, q, base_link)
        return self._manipulability(Jl)

    @deprecation_warning("get_link_linear_manipulability_function")
    def get_linear_manipulability_function(self, link, base_link, n=1):
        pass

    def get_link_linear_manipulability_function(self, link, base_link, n=1):
        """Get the function that computes the linear part of the manipulability measure in a given base frame"""
        return self._make_function(
            "ml", link, self.get_link_linear_manipulability, n=n, base_link=base_link
        )

    @deprecation_warning("get_global_link_angular_manipulability")
    def get_global_angular_manipulability(self, link, q):
        pass

    @arrayify_args
    @listify_output
    def get_global_link_angular_manipulability(self, link, q):
        """Get the angular part of the manipulability measure in the global frame"""
        Ja = self.get_global_link_angular_geometric_jacobian(link, q)
        return self._manipulability(Ja)

    @deprecation_warning("get_global_link_angular_manipulability_function")
    def get_global_angular_manipulability_function(self, link, n=1):
        pass

    def get_global_link_angular_manipulability_function(self, link, n=1):
        """Get the function that computes the angular part of the manipulability measure in a given base frame"""
        return self._make_function(
            "ma", link, self.get_global_link_angular_manipulability, n=n
        )

    @deprecation_warning("get_link_angular_manipulability")
    def get_angular_manipulability(self, link, q, base_link):
        pass

    @arrayify_args
    @listify_output
    def get_link_angular_manipulability(self, link, q, base_link):
        """Get the angular part of the manipulability measure in a given base frame"""
        Ja = self.get_link_angular_geometric_jacobian(link, q, base_link)
        return self._manipulability(Ja)

    @deprecation_warning("get_link_angular_manipulability_function")
    def get_angular_manipulability_function(self, link, base_link, n=1):
        pass

    def get_link_angular_manipulability_function(self, link, base_link, n=1):
        """Get the function that computes the angular part of the manipulability measure in a given base frame"""
        return self._make_function(
            "ma", link, self.get_link_angular_manipulability, n=n, base_link=base_link
        )<|MERGE_RESOLUTION|>--- conflicted
+++ resolved
@@ -75,12 +75,7 @@
 
     """
 
-<<<<<<< HEAD
     def __init__(self, name, dim, time_derivs, symbol_state, symbol_param, dlim, T, param_joints):
-=======
-
-    def __init__(self, name, dim, time_derivs, symbol_state, symbol_param, dlim, T):
->>>>>>> f0e3687a
         """
         name (str):
             Name of model.
@@ -166,13 +161,9 @@
             The parameter name in the form {name}/{d}{symbol_param}, where "name" is the model name, d is a string given by 'd'*time_deriv, and symbol_param is the symbol for the model parameters.
 
         """
-<<<<<<< HEAD
         assert (
             time_deriv in self.time_derivs
         ), f"Given time derivative {time_deriv=} is not recognized, only allowed {self.time_derivs}"
-=======
-        assert time_deriv in self.time_derivs, f"Given time derivative {time_deriv=} is not recognized, only allowed {self.time_derivs}"
->>>>>>> f0e3687a
         return self.name + '/' + 'd'*time_deriv + self.symbol_param
 
 
@@ -240,11 +231,6 @@
     ):
 
 
-<<<<<<< HEAD
-=======
-    def __init__(self, urdf_filename=None, urdf_string=None, xacro_filename=None, name=None, time_derivs=[0], qddlim=None, T=None, param_joints=[]):
-
->>>>>>> f0e3687a
         # If xacro is passed then convert to urdf string
         self._xacro_filename = xacro_filename
         if xacro_filename is not None:
@@ -266,16 +252,8 @@
         # Setup joint limits, joint position/velocity limits
         self.param_joints = param_joints
         dlim = {
-<<<<<<< HEAD
-            0: (self.lower_actuated_joint_limits, self.upper_actuated_joint_limits),
-            1: (
-                -self.velocity_actuated_joint_limits,
-                self.velocity_actuated_joint_limits,
-            ),
-=======
             0: (self.lower_optimized_joint_limits, self.upper_optimized_joint_limits),
             1: (-self.velocity_optimized_joint_limits, self.velocity_optimized_joint_limits),
->>>>>>> f0e3687a
         }
 
         # Handle potential acceleration limit
